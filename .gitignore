--- conflicted
+++ resolved
@@ -29,11 +29,3 @@
 # Project specific
 /data/generations
 /data/experiments
-<<<<<<< HEAD
-
-# Logs
-*.log
-logs/
-=======
-/results
->>>>>>> 7bc69085
