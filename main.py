import sys
import os
import argparse
import csv
import shutil
import json

from src.vrp.problem_set import generate_instances, scenario_definitions
from src.vrp.problem import ProblemInstance
from src.ga.individual import Individual
from src.ga.fitness import FitnessEvaluator
from src.ga.logger import GenerationLogger
from src.ga.run_sim import run_sim
from src.visualizer.plotter import Plotter

# ... (handle_status, handle_generate, handle_run, handle_visualize, handle_reset are unchanged) ...
def handle_status():
    print("--- VRP Problem Set Status ---")
    data_dir = "data"
    generations_dir = "data/generations"

    for scenario_name in scenario_definitions.keys():
        json_path = os.path.join(data_dir, f"scenario-{scenario_name}.json")
        if not os.path.exists(json_path):
            print(f"  - {scenario_name}: Scenario file does not exist.")
            continue

        log_path = os.path.join(generations_dir, scenario_name, 'log.csv')
        if not os.path.exists(log_path):
            print(f"  - {scenario_name}: Generated, but not initialized.")
            continue

        try:
            with open(log_path, 'r') as f:
                if len(f.readlines()) < 2:
                     print(f"  - {scenario_name}: Initialized, but not run.")
                     continue
                f.seek(0)
                reader = csv.reader(f)
                header = next(reader)
                gen_0_data = next(reader)
                data_dict = dict(zip(header, gen_0_data))
                fitness = float(data_dict['best_fitness'])
                if fitness == float('inf'):
                    print(f"  - {scenario_name}: Initialized. No feasible solution found in Gen 0.")
                else:
                    print(f"  - {scenario_name}: Run complete. Best initial fitness: {fitness:.2f}")
        except (StopIteration, ValueError):
                print(f"  - {scenario_name}: Log file is empty or corrupt.")

    print("\nHint: Use '-generate', '-init -pop <size>', '-run -s <name>', or '-viz <name>'.")


def handle_generate():
    print("--- Generating VRP Scenario Files ---")
    generate_instances()
    print("\nScenario files generated successfully in 'data/' directory.")

def handle_init(pop_sizes: list[int]):
    # 1. Validate the number of population size arguments
    if len(pop_sizes) not in [1, 3]:
        print("Error: -pop requires either 1 value (e.g., 100) or 3 values (e.g., 100 200 300).")
        sys.exit(1)

    # 2. Create a mapping from scenario prefix to population size
    pop_map = {}
    if len(pop_sizes) == 1:
        size = pop_sizes[0]
        pop_map = {'s': size, 'm': size, 'l': size}
        print(f"--- Preparing to initialize all scenarios with population size: {size} ---")
    else: # len is 3
        pop_map = {'s': pop_sizes[0], 'm': pop_sizes[1], 'l': pop_sizes[2]}
        print(f"--- Preparing to initialize with sizes: Small={pop_map['s']}, Medium={pop_map['m']}, Large={pop_map['l']} ---")

    scenarios = generate_instances()

    # 3. SAFETY CHECK: Abort if any gen_0 files already exist
    for scenario_name in scenarios:
        gen0_path = os.path.join("data", "generations", scenario_name, "gen_0.csv")
        if os.path.exists(gen0_path):
            print(f"\nError: Initialization file '{gen0_path}' already exists.")
            print("To prevent overwriting an experiment, please run 'python main.py -reset' or manually delete the 'data/generations' folder.")
            sys.exit(1)

    # 4. If safety check passes, proceed with initialization
    for name, scenario_data in scenarios.items():
        prefix = name[0] # 's', 'm', or 'l'
        pop_size = pop_map[prefix]

        print(f"\n===== Processing Scenario: {name} with Population: {pop_size} =====")

        problem = ProblemInstance(scenario_data)
        logger = GenerationLogger(problem)
        evaluator = FitnessEvaluator(problem)

        population = [Individual(problem) for _ in range(pop_size)]

        evaluated_population = []
        feasible_count = 0
        for i, individual in enumerate(population):
            sys.stdout.write(f"\rEvaluating individual {i+1}/{pop_size}...")
            sys.stdout.flush()
            fitness, routes = evaluator.evaluate(individual)
            if fitness != float('inf'):
                feasible_count += 1

            evaluated_population.append({
                "individual": individual,
                "fitness": fitness,
                "routes": routes
            })
        print()

        logger.log_initial_population(evaluated_population)

        feasibility_percentage = (feasible_count / pop_size) * 100
        print(f"Feasibility: {feasible_count}/{pop_size} ({feasibility_percentage:.2f}%) of individuals had a valid solution.")

    print("\n--- Initialization complete. ---")

def handle_run(scenario_name, generations=5000, pc=0.9, pm=0.1):
    print(f"--- Running GA scenario: {scenario_name} ---")
    print(f"Generations: {generations}, Crossover Probability: {pc}, Mutation Probability: {pm}")

    gen0_path = os.path.join("data", "generations", scenario_name, "gen_0.csv")
    if not os.path.exists(gen0_path):
        print("Error: gen_0.csv not found. Please run the '-init' command first.")
        return

    json_path = os.path.join("data", f"scenario-{scenario_name}.json")
    if not os.path.exists(json_path):
        print("Error: Scenario JSON file not found. Please run the '-generate' command first.")
        return

    with open(json_path, 'r') as f:
        scenario_data = json.load(f)

    problem = ProblemInstance(scenario_data)
    logger = GenerationLogger(problem)
    evaluator = FitnessEvaluator(problem)

    population = []
    fitness_pop_0 = []
    with open(gen0_path, 'r') as f:
        reader = csv.DictReader(f)
        for row in reader:
            fitness_pop_0.append(float(row['fitness']))
            chromosome_str = row['chromosome']
            chromosome = [int(gene) for gene in chromosome_str.split('-')]
            ind = Individual(problem, chromosome=chromosome)
            population.append(ind)

    print(f"Successfully loaded {len(population)} individuals from {gen0_path}")

    run_sim(problem, logger, evaluator, population, fitness_pop_0, generations, pc, pm)

<<<<<<< HEAD
=======
def handle_visualize(scenario_name, speed):
    print(f"--- Visualizing evolution for scenario: {scenario_name} ---")

    log_path = os.path.join("data", "generations", scenario_name, "log.csv")
    if not os.path.exists(log_path):
        print(f"Error: Log file not found at '{log_path}'.")
        print("Please run the simulation with '-run -s {scenario_name}' first.")
        return

    json_path = os.path.join("data", f"scenario-{scenario_name}.json")
    if not os.path.exists(json_path):
        print(f"Error: Scenario file not found at '{json_path}'.")
        return

    with open(json_path, 'r') as f:
        scenario_data = json.load(f)
    problem = ProblemInstance(scenario_data)

    evolution_data = []
    with open(log_path, 'r') as f:
        reader = csv.DictReader(f)
        for row in reader:
            routes_str = row['best_routes']
            routes = []
            if routes_str:
                routes = [[int(c) for c in r.split('-')] for r in routes_str.split(';')]

            evolution_data.append({
                'generation': int(row['generation']),
                'best_fitness': float(row['best_fitness']),
                'best_routes': routes
            })

    if not evolution_data:
        print("Log file is empty. Nothing to visualize.")
        return

    print(f"Loaded {len(evolution_data)} generations. Starting animation at {speed} gen/s...")

    plotter = Plotter(title=f"Evolution for {scenario_name}")
    plotter.animate_evolution(problem, evolution_data, speed)
>>>>>>> cf171dc8

def handle_reset():
    print("--- Resetting VRP Environment ---")
    data_dir = "data"
    generations_dir = os.path.join(data_dir, "generations")

    print("Deleting scenario files...")
    deleted_scenarios = 0
    if os.path.exists(data_dir):
        for filename in os.listdir(data_dir):
            if filename.startswith("scenario-") and filename.endswith(".json"):
                os.remove(os.path.join(data_dir, filename))
                deleted_scenarios += 1
    print(f"Removed {deleted_scenarios} scenario file(s).")

    print("Deleting generation logs...")
    if os.path.exists(generations_dir):
        shutil.rmtree(generations_dir)
        print(f"Removed directory and all its contents: {generations_dir}")
    else:
        print("Generations directory not found, nothing to delete.")

    print("\n--- Reset complete. ---")


def main():
    parser = argparse.ArgumentParser(description="VRP Genetic Algorithm runner.", formatter_class=argparse.RawTextHelpFormatter)
    parser.add_argument('-generate', action='store_true', help="Generate the scenario JSON files only.")
    parser.add_argument('-init', action='store_true', help="Initialize problem sets and create Generation 0 logs.")
    parser.add_argument('-pop', type=int, nargs='+', help="Population size(s). Use 1 value for all, or 3 for s, m, l.")
    parser.add_argument('-run', action='store_true', help="Run the Genetic Algorithm.")
    parser.add_argument('-s', type=str, help="Specify scenario name (used with -run and -viz).")
    parser.add_argument('--gen', type=int, default=5000, help="Number of generations for the GA. Default: 5000.")
    parser.add_argument('--pc', type=float, default=0.9, help="Crossover probability for the GA. Default: 0.9.")
    parser.add_argument('--pm', type=float, default=0.1, help="Mutation probability for the GA. Default: 0.1.")
    parser.add_argument('-reset', action='store_true', help="Remove all generated scenario files and log data.")
    parser.add_argument('-viz', type=str, help="Visualize the evolution from a log file. Provide scenario name (e.g., s-1).")
    parser.add_argument('--speed', type=int, default=10, help="Set animation speed in generations per second (used with -viz). Default: 10.")

    args = parser.parse_args()

    if args.generate:
        handle_generate()
    elif args.init:
        if not args.pop:
            print("Error: -pop <size(s)> is required when using -init.")
            sys.exit(1)
        handle_init(args.pop)
    elif args.run:
        if not args.s:
            print("Error: -s <scenario_name> is required when using -run.")
            sys.exit(1)
        handle_run(args.s, args.gen, args.pc, args.pm)
    elif args.viz:
        if not args.viz:
            print("Error: a scenario name is required when using -viz.")
            sys.exit(1)
        handle_visualize(args.viz, args.speed)
    elif args.reset:
        handle_reset()
    else:
        handle_status()

if __name__ == "__main__":
    main()<|MERGE_RESOLUTION|>--- conflicted
+++ resolved
@@ -151,54 +151,9 @@
             population.append(ind)
 
     print(f"Successfully loaded {len(population)} individuals from {gen0_path}")
-
-    run_sim(problem, logger, evaluator, population, fitness_pop_0, generations, pc, pm)
-
-<<<<<<< HEAD
-=======
-def handle_visualize(scenario_name, speed):
-    print(f"--- Visualizing evolution for scenario: {scenario_name} ---")
-
-    log_path = os.path.join("data", "generations", scenario_name, "log.csv")
-    if not os.path.exists(log_path):
-        print(f"Error: Log file not found at '{log_path}'.")
-        print("Please run the simulation with '-run -s {scenario_name}' first.")
-        return
-
-    json_path = os.path.join("data", f"scenario-{scenario_name}.json")
-    if not os.path.exists(json_path):
-        print(f"Error: Scenario file not found at '{json_path}'.")
-        return
-
-    with open(json_path, 'r') as f:
-        scenario_data = json.load(f)
-    problem = ProblemInstance(scenario_data)
-
-    evolution_data = []
-    with open(log_path, 'r') as f:
-        reader = csv.DictReader(f)
-        for row in reader:
-            routes_str = row['best_routes']
-            routes = []
-            if routes_str:
-                routes = [[int(c) for c in r.split('-')] for r in routes_str.split(';')]
-
-            evolution_data.append({
-                'generation': int(row['generation']),
-                'best_fitness': float(row['best_fitness']),
-                'best_routes': routes
-            })
-
-    if not evolution_data:
-        print("Log file is empty. Nothing to visualize.")
-        return
-
-    print(f"Loaded {len(evolution_data)} generations. Starting animation at {speed} gen/s...")
-
-    plotter = Plotter(title=f"Evolution for {scenario_name}")
-    plotter.animate_evolution(problem, evolution_data, speed)
->>>>>>> cf171dc8
-
+    print("Ga run logic will be implemented here.")
+    
+    
 def handle_reset():
     print("--- Resetting VRP Environment ---")
     data_dir = "data"
